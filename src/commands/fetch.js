import path from 'path'
import pify from 'pify'
import concat from 'simple-concat'
import split2 from 'split2'

<<<<<<< HEAD
import {
  GitRefManager,
  GitRemoteConnection,
  GitRemoteManager,
  GitShallowManager
} from '../managers'
import { FileSystem } from '../models'
import { pkg } from '../utils'
=======
import { GitRefManager, GitRemoteManager, GitShallowManager } from '../managers'
import { FileSystem, GitPktLine } from '../models'
>>>>>>> 3fa797fa

import { config } from './config'

/**
 * Fetch commits from a remote repository
 *
 * @link https://isomorphic-git.github.io/docs/fetch.html
 */
export async function fetch ({
  dir,
  gitdir = path.join(dir, '.git'),
  fs: _fs,
  emitter,
  ref = 'HEAD',
  refs,
  remote,
  url,
  noGitSuffix = false,
  authUsername,
  authPassword,
  username = authUsername,
  password = authPassword,
  token,
  oauth2format,
  depth,
  since,
  exclude,
  relative,
  tags,
  singleBranch,
  onprogress // deprecated
}) {
  try {
    if (onprogress !== undefined) {
      console.warn(
        'The `onprogress` callback has been deprecated. Please use the more generic `emitter` EventEmitter argument instead.'
      )
    }
    const fs = new FileSystem(_fs)
    let response = await fetchPackfile({
      gitdir,
      fs,
      ref,
      refs,
      remote,
      url,
      noGitSuffix,
      username,
      password,
      token,
      oauth2format,
      depth,
      since,
      exclude,
      relative,
      tags,
      singleBranch
    })
    // Note: progress messages are designed to be written directly to the terminal,
    // so they are often sent with just a carriage return to overwrite the last line of output.
    // But there are also messages delimited with newlines.
    // I also include CRLF just in case.
    response.progress.pipe(split2(/(\r\n)|\r|\n/)).on('data', line => {
      if (emitter) {
        emitter.emit('message', line.trim())
      }
      let matches = line.match(/\((\d+?)\/(\d+?)\)/)
      if (matches && emitter) {
        emitter.emit('progress', {
          loaded: parseInt(matches[1], 10),
          total: parseInt(matches[2], 10),
          lengthComputable: true
        })
      }
    })
    let packfile = await pify(concat)(response.packfile)
    let packfileSha = packfile.slice(-20).toString('hex')
    // This is a quick fix for the empty .git/objects/pack/pack-.pack file error,
    // which due to the way `git-list-pack` works causes the program to hang when it tries to read it.
    // TODO: Longer term, we should actually:
    // a) NOT concatenate the entire packfile into memory (line 78),
    // b) compute the SHA of the stream except for the last 20 bytes, using the same library used in push.js, and
    // c) compare the computed SHA with the last 20 bytes of the stream before saving to disk, and throwing a "packfile got corrupted during download" error if the SHA doesn't match.
    if (packfileSha !== '') {
      await fs.write(
        path.join(gitdir, `objects/pack/pack-${packfileSha}.pack`),
        packfile
      )
    }
    // TODO: Return more metadata?
    return {
      defaultBranch: response.HEAD,
      fetchHead: response.FETCH_HEAD
    }
  } catch (err) {
    err.caller = 'git.fetch'
    throw err
  }
}

async function fetchPackfile ({
  gitdir,
  fs: _fs,
  ref,
  refs = [ref],
  remote,
  url,
  noGitSuffix,
  username,
  password,
  token,
  oauth2format,
  depth = null,
  since = null,
  exclude = [],
  relative = false,
  tags = false,
  singleBranch = false
}) {
  const fs = new FileSystem(_fs)
  // Sanity checks
  if (depth !== null) {
    if (Number.isNaN(parseInt(depth))) {
      throw new Error(`Invalid value for depth argument: ${depth}`)
    }
    depth = parseInt(depth)
  }
  // Set missing values
  remote = remote || 'origin'
  if (url === undefined) {
    url = await config({
      fs,
      gitdir,
      path: `remote.${remote}.url`
    })
  }
  let auth = { username, password, token, oauth2format }
  let GitRemoteHTTP = GitRemoteManager.getRemoteHelperFor({ url })
  let remoteHTTP = await GitRemoteHTTP.discover({
    service: 'git-upload-pack',
    url,
    noGitSuffix,
    auth
  })
  // Check that the remote supports the requested features
  if (depth !== null && !remoteHTTP.capabilities.has('shallow')) {
    throw new Error(`Remote does not support shallow fetches`)
  }
  if (since !== null && !remoteHTTP.capabilities.has('deepen-since')) {
    throw new Error(`Remote does not support shallow fetches by date`)
  }
  if (exclude.length > 0 && !remoteHTTP.capabilities.has('deepen-not')) {
    throw new Error(
      `Remote does not support shallow fetches excluding commits reachable by refs`
    )
  }
  if (relative === true && !remoteHTTP.capabilities.has('deepen-relative')) {
    throw new Error(
      `Remote does not support shallow fetches relative to the current shallow depth`
    )
  }
  // Figure out the SHA for the requested ref
  let { oid, fullref } = GitRefManager.resolveAgainstMap({
    ref,
    map: remoteHTTP.refs
  })
<<<<<<< HEAD
  // Assemble the application/x-git-upload-pack-request
  const capabilities = [
    'multi_ack_detailed',
    'no-done',
    'side-band-64k',
    'thin-pack',
    'ofs-delta',
    `agent=${pkg.agent}`
  ]
  if (relative) capabilities.push('deepen-relative')
=======
  // Assemble packfile request
  const capabilities = `multi_ack_detailed no-done side-band-64k thin-pack ofs-delta${relative ? ' deepen-relative' : ''}`
  let packstream = new PassThrough()
>>>>>>> 3fa797fa
  // Start requesting oids from the remote by their SHAs
  let wants = singleBranch ? [oid] : remoteHTTP.refs.values()
  wants = [...new Set(wants)] // remove duplicates
  let haves = []
  for (let ref of refs) {
    try {
      ref = await GitRefManager.expand({ fs, gitdir, ref })
      // TODO: Actually, should we test whether we have the object using readObject?
      if (!ref.startsWith('refs/tags')) {
        let have = await GitRefManager.resolve({ fs, gitdir, ref })
        haves.push(have)
      }
    } catch (err) {}
  }
  let shallows = []
  let oids = await GitShallowManager.read({ fs, gitdir })
  if (remoteHTTP.capabilities.has('shallow')) {
    shallows = [...oids]
  }
  const packstream = await GitRemoteConnection.sendUploadPackRequest({
    capabilities,
    wants,
    haves,
    shallows,
    depth,
    since,
    exclude,
    relative
  })
  let res = await GitRemoteHTTP.connect({
    service: 'git-upload-pack',
    url,
    noGitSuffix,
    auth,
    stream: packstream
  })
  let parsedResponse = await GitRemoteConnection.receiveUploadPackResult(res)
  // Apply all the 'shallow' and 'unshallow' commands
  for (const oid of parsedResponse.shallows) {
    oids.add(oid)
  }
  for (const oid of parsedResponse.unshallows) {
    oids.delete(oid)
  }
  await GitShallowManager.write({ fs, gitdir, oids })
  // Update local remote refs
  if (singleBranch) {
    const refs = new Map([[fullref, oid]])
    // But wait, maybe it was a symref, like 'HEAD'!
    // We need to save all the refs in the symref chain (sigh).
    const symrefs = new Map()
    let bail = 10
    let key = fullref
    while (bail--) {
      let value = remoteHTTP.symrefs.get(key)
      if (value === undefined) break
      symrefs.set(key, value)
      key = value
    }
    // final value must not be a symref but a real ref
    refs.set(key, remoteHTTP.refs.get(key))
    await GitRefManager.updateRemoteRefs({
      fs,
      gitdir,
      remote,
      refs,
      symrefs,
      tags
    })
  } else {
    await GitRefManager.updateRemoteRefs({
      fs,
      gitdir,
      remote,
      refs: remoteHTTP.refs,
      symrefs: remoteHTTP.symrefs,
      tags
    })
  }
  // We need this value later for the `clone` command.
  let HEAD = remoteHTTP.symrefs.get('HEAD')
  let FETCH_HEAD = oid
  return {
    packfile: parsedResponse.packfile,
    progress: parsedResponse.progress,
    HEAD,
    FETCH_HEAD
  }
}<|MERGE_RESOLUTION|>--- conflicted
+++ resolved
@@ -3,7 +3,6 @@
 import concat from 'simple-concat'
 import split2 from 'split2'
 
-<<<<<<< HEAD
 import {
   GitRefManager,
   GitRemoteConnection,
@@ -11,11 +10,6 @@
   GitShallowManager
 } from '../managers'
 import { FileSystem } from '../models'
-import { pkg } from '../utils'
-=======
-import { GitRefManager, GitRemoteManager, GitShallowManager } from '../managers'
-import { FileSystem, GitPktLine } from '../models'
->>>>>>> 3fa797fa
 
 import { config } from './config'
 
@@ -182,22 +176,15 @@
     ref,
     map: remoteHTTP.refs
   })
-<<<<<<< HEAD
   // Assemble the application/x-git-upload-pack-request
   const capabilities = [
     'multi_ack_detailed',
     'no-done',
     'side-band-64k',
     'thin-pack',
-    'ofs-delta',
-    `agent=${pkg.agent}`
+    'ofs-delta'
   ]
   if (relative) capabilities.push('deepen-relative')
-=======
-  // Assemble packfile request
-  const capabilities = `multi_ack_detailed no-done side-band-64k thin-pack ofs-delta${relative ? ' deepen-relative' : ''}`
-  let packstream = new PassThrough()
->>>>>>> 3fa797fa
   // Start requesting oids from the remote by their SHAs
   let wants = singleBranch ? [oid] : remoteHTTP.refs.values()
   wants = [...new Set(wants)] // remove duplicates
